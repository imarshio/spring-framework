--- conflicted
+++ resolved
@@ -20,11 +20,8 @@
 import java.lang.reflect.Field;
 import java.util.List;
 
-<<<<<<< HEAD
 import org.jspecify.annotations.Nullable;
-=======
 import org.junit.jupiter.api.Nested;
->>>>>>> 9181cce6
 import org.junit.jupiter.api.Test;
 
 import org.springframework.core.annotation.AnnotationUtils;
@@ -92,10 +89,9 @@
 
 		static class TestCase {
 
-			@Nullable
 			@MockitoBean
 			@MockitoSpyBean
-			Integer number;
+			public @Nullable Integer number;
 
 			@MockitoBean(types = Integer.class)
 			String typesNotSupported;
@@ -106,13 +102,6 @@
 		}
 	}
 
-<<<<<<< HEAD
-	static class TestCase {
-
-		@MockitoBean
-		@MockitoSpyBean
-		public @Nullable Integer number;
-=======
 	@Nested
 	class CreateHandlersTests {
 
@@ -202,7 +191,6 @@
 		@MockitoBean(types = { Integer.class, Float.class })
 		static class MultipleMocksTestCase {
 		}
->>>>>>> 9181cce6
 	}
 
 }