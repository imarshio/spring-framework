--- conflicted
+++ resolved
@@ -136,12 +136,20 @@
 
 	/**
 	 * Execute the annotated method with a fixed period between invocations.
-	 * <p>The time unit is milliseconds by default but can be overridden via
-	 * {@link #timeUnit}.
-	 * <p>This attribute variant supports Spring-style "${...}" placeholders
-	 * as well as SpEL expressions.
-	 * @return the period as a String value &mdash; for example, a placeholder
-	 * or a {@link java.time.Duration#parse java.time.Duration} compliant value
+	 * <p>The duration String can be in several formats:
+	 * <ul>
+	 * <li>a plain integer &mdash; which is interpreted to represent a duration in
+	 * milliseconds by default unless overridden via {@link #timeUnit()} (prefer
+	 * using {@link #fixedDelay()} in that case)</li>
+	 * <li>any of the known {@link org.springframework.format.annotation.DurationFormat.Style
+	 * DurationFormat.Style}: the {@link org.springframework.format.annotation.DurationFormat.Style#ISO8601 ISO8601}
+	 * style or the {@link org.springframework.format.annotation.DurationFormat.Style#SIMPLE SIMPLE} style
+	 * &mdash; using the {@link #timeUnit()} as fallback if the string doesn't contain an explicit unit</li>
+	 * <li>one of the above, with Spring-style "${...}" placeholders as well as SpEL expressions</li>
+	 * </ul>
+	 * @return the period as a String value &mdash; for example a placeholder,
+	 * or a {@link org.springframework.format.annotation.DurationFormat.Style#ISO8601 java.time.Duration} compliant value
+	 * or a {@link org.springframework.format.annotation.DurationFormat.Style#SIMPLE simple format} compliant value
 	 * @since 3.2.2
 	 * @see #fixedRate()
 	 */
@@ -164,13 +172,13 @@
 	 * last invocation and the start of the next.
 	 * <p>The duration String can be in several formats:
 	 * <ul>
-	 *     <li>a plain integer &mdash; which is interpreted to represent a duration in
-	 *     milliseconds by default unless overridden via {@link #timeUnit()} (prefer
-	 *     using {@link #fixedDelay()} in that case)</li>
-	 *     <li>any of the known {@link org.springframework.format.annotation.DurationFormat.Style
-	 *     DurationFormat.Style}: the {@link org.springframework.format.annotation.DurationFormat.Style#ISO8601 ISO8601}
-	 *     style or the {@link org.springframework.format.annotation.DurationFormat.Style#SIMPLE SIMPLE} style
-	 *     &mdash; using the {@link #timeUnit()} as fallback if the string doesn't contain an explicit unit</li>
+	 * <li>a plain integer &mdash; which is interpreted to represent a duration in
+	 * milliseconds by default unless overridden via {@link #timeUnit()} (prefer
+	 * using {@link #fixedDelay()} in that case)</li>
+	 * <li>any of the known {@link org.springframework.format.annotation.DurationFormat.Style
+	 * DurationFormat.Style}: the {@link org.springframework.format.annotation.DurationFormat.Style#ISO8601 ISO8601}
+	 * style or the {@link org.springframework.format.annotation.DurationFormat.Style#SIMPLE SIMPLE} style
+	 * &mdash; using the {@link #timeUnit()} as fallback if the string doesn't contain an explicit unit</li>
 	 * </ul>
 	 * <p><b>NOTE: With virtual threads, fixed rates and cron triggers are recommended
 	 * over fixed delays.</b> Fixed-delay tasks operate on a single scheduler thread
@@ -184,38 +192,6 @@
 	String fixedDelayString() default "";
 
 	/**
-<<<<<<< HEAD
-	 * Execute the annotated method with a fixed period between invocations.
-	 * <p>The time unit is milliseconds by default but can be overridden via
-	 * {@link #timeUnit}.
-	 * @return the period
-	 */
-	long fixedRate() default -1;
-
-	/**
-	 * Execute the annotated method with a fixed period between invocations.
-	 * <p>The duration String can be in several formats:
-	 * <ul>
-	 *     <li>a plain integer &mdash; which is interpreted to represent a duration in
-	 *     milliseconds by default unless overridden via {@link #timeUnit()} (prefer
-	 *     using {@link #fixedDelay()} in that case)</li>
-	 *     <li>any of the known {@link org.springframework.format.annotation.DurationFormat.Style
-	 *     DurationFormat.Style}: the {@link org.springframework.format.annotation.DurationFormat.Style#ISO8601 ISO8601}
-	 *     style or the {@link org.springframework.format.annotation.DurationFormat.Style#SIMPLE SIMPLE} style
-	 *     &mdash; using the {@link #timeUnit()} as fallback if the string doesn't contain an explicit unit</li>
-	 *     <li>one of the above, with Spring-style "${...}" placeholders as well as SpEL expressions</li>
-	 * </ul>
-	 * @return the period as a String value &mdash; for example a placeholder,
-	 * or a {@link org.springframework.format.annotation.DurationFormat.Style#ISO8601 java.time.Duration} compliant value
-	 * or a {@link org.springframework.format.annotation.DurationFormat.Style#SIMPLE simple format} compliant value
-	 * @since 3.2.2
-	 * @see #fixedRate()
-	 */
-	String fixedRateString() default "";
-
-	/**
-=======
->>>>>>> 1f6ab1a0
 	 * Number of units of time to delay before the first execution of a
 	 * {@link #fixedRate} or {@link #fixedDelay} task.
 	 * <p>The time unit is milliseconds by default but can be overridden via
